--- conflicted
+++ resolved
@@ -26,13 +26,6 @@
   return (gnt, page)
 
 (*
-<<<<<<< HEAD
-(* Module type of any request/response ring *)
-module type RING = sig
-  type req                              (* Request *)
-  type res                              (* Response *)
-  type fring                            (* Front end ring *)
-=======
   struct sring {
     RING_IDX req_prod, req_event;
     RING_IDX rsp_prod, rsp_event;
@@ -94,7 +87,6 @@
     wakers: (int, 'a Lwt.u) Hashtbl.t; (* id * wakener *)
     waiters: unit Lwt.u Lwt_sequence.t;
   }
->>>>>>> 6c17886b
 
   let init ~sring =
     let req_prod_pvt = 0 in
@@ -208,207 +200,6 @@
     end
 end
 
-<<<<<<< HEAD
-module Blkif = struct
-
-  type vdev = int
-
-  module Req = struct
-    type op =
-      |Read |Write |Write_barrier |Flush
-
-    type seg = {
-      gref: int32;
-      first_sector: int;
-      last_sector: int;
-    }
-
-    type t = {
-      op: op;
-      handle: vdev;
-      id: int;
-      sector: int64;
-      segs: seg array;
-    }
-  end
-
-  module Res = struct
-    type status =
-      |OK |Error |Not_supported |Unknown of int
-
-    (* id * op * BLKIF_RSP *)
-    type raw = (int * Req.op * int)
-
-    type t = {
-      id: int;
-      op: Req.op;
-      status: status;
-    }
-
-    let t_of_raw (id, op, rsp) =
-      let status = match rsp with
-      |0 -> OK
-      |(-1) -> Error
-      |(-2) -> Not_supported
-      |x -> Unknown x in
-      { id; op; status }
-  end
-
-  type id = int
-  type req = Req.t
-  type res = Res.t
-
-  type sring = Istring.Raw.t
-  type fring 
-
-  module External = struct
-    external init: sring -> fring = "caml_blkif_init"
-    external write: fring -> Req.t list -> bool = "caml_blkif_request"
-    external read: fring -> Res.raw list = "caml_blkif_response"
-    external pending_responses: fring -> int = "caml_blkif_pending_responses"
-    external max_requests: fring -> int = "caml_blkif_max_requests"
-    external free_requests: fring -> int = "caml_blkif_free_requests"
-  end
-
-  let alloc = alloc External.init
-  let id_of_res res = res.Res.id
-  let read fring = List.map Res.t_of_raw (External.read fring) 
-  let write = External.write
-  let pending_responses = External.pending_responses
-  let max_requests = External.max_requests
-  let free_requests = External.free_requests
-end
-
-module Blkif_t = Bounded_ring(Blkif)
-
-*)
-
-(*
-  struct sring {
-    RING_IDX req_prod, req_event;
-    RING_IDX rsp_prod, rsp_event;
-    uint8_t  netfront_smartpoll_active;
-    uint8_t  pad[47];
-  };
-*)
-
-type sring = {
-  buf: string;      (* Overall I/O buffer *)
-  off: int;         (* Offset into I/O buffer (in bits, not bytes *)
-  header_size: int; (* Header of shared ring variables, in bits *)
-  idx_size: int;    (* Size in bits of an index slot *)
-  nr_ents: int;     (* Number of index entries *)
-  name: string;     (* For pretty printing only *)
-}
-
-let init (buf,off,len) ~idx_size ~name =
-  assert (len = (4096 * 8));
-  let header_size = (32+32+32+32+1+47) * 8 in (* header bits size of struct sring *)
-  (* Round down to the nearest power of 2, so we can mask indices easily *)
-  let round_down_to_nearest_2 x =
-    int_of_float (2. ** (floor ( (log (float x)) /. (log 2.)))) in
-  (* Free space in shared ring after header is accounted for *)
-  let free_bytes = 4096 - (header_size / 8) in
-  let nr_ents = round_down_to_nearest_2 (free_bytes / idx_size) in
-  (* We store idx_size in bits, for easier Bitstring offset calculations *)
-  let idx_size = idx_size * 8 in
-  let t = { name; buf; off; idx_size; nr_ents; header_size } in
-  printf "Shared.init: %s off=%d idxsize=%d nr_ents=%d\n%!" name off idx_size nr_ents;
-  (* initialise the *_event fields to 1, and the rest to 0 *)
-  let src,srcoff,_ = BITSTRING { 0l:32; 1l:32; 0l:32; 1l:32; 0L:64 } in
-  String.blit src (srcoff/8) buf (off/8) (len/8);
-  t
-
-external sring_rsp_prod: sring -> int = "caml_sring_rsp_prod" "noalloc"
-external sring_req_prod: sring -> int = "caml_sring_req_prod" "noalloc"
-external sring_req_event: sring -> int = "caml_sring_req_event" "noalloc"
-external sring_rsp_event: sring -> int = "caml_sring_rsp_event" "noalloc"
-
-external sring_push_requests: sring -> int -> unit = "caml_sring_push_requests" "noalloc"
-external sring_push_responses: sring -> int -> unit = "caml_sring_push_responses" "noalloc"
-
-external sring_set_rsp_event: sring -> int -> unit = "caml_sring_set_rsp_event" "noalloc"
-external sring_set_req_event: sring -> int -> unit = "caml_sring_set_req_event" "noalloc"
-
-let slot sring idx =
-  (* TODO should precalculate these and store in the sring? this is fast-path *)
-  let idx = idx land (sring.nr_ents - 1) in
-  let off = sring.off + sring.header_size + (idx * sring.idx_size) in
-  (sring.buf, off, sring.idx_size)
-
-module Front = struct
-
-  type t = {
-    mutable req_prod_pvt: int;
-    mutable rsp_cons: int;
-    sring: sring;
-  }
-
-  let init ~size ~sring =
-    let req_prod_pvt = 0 in
-    let rsp_cons = 0 in
-    { req_prod_pvt; rsp_cons; sring }
-
-  let get_free_requests t =
-    t.sring.nr_ents - (t.req_prod_pvt - t.rsp_cons)
-
-  let ring_full t =
-    get_free_requests t = 0
-
-  let has_unconsumed_responses t =
-    ((sring_rsp_prod t.sring) - t.rsp_cons) > 0
-
-  let push_requests t =
-    sring_push_requests t.sring t.req_prod_pvt
-
-  let push_requests_and_check_notify t =
-    let old_idx = sring_req_prod t.sring in
-    let new_idx = t.req_prod_pvt in
-    push_requests t;
-    (new_idx - (sring_req_event t.sring)) < (new_idx - old_idx)
-
-  let check_for_responses t =
-    if has_unconsumed_responses t then
-      true
-    else begin
-      sring_set_rsp_event t.sring (t.rsp_cons + 1);
-      has_unconsumed_responses t
-    end 
-end
-
-module Back = struct
-
-  type t = {
-    mutable rsp_prod_pvt: int;
-    mutable req_cons: int;
-    sring: sring;
-  }
-
-  let has_unconsumed_requests t =
-    let req = (sring_req_prod t.sring) - t.req_cons in
-    let rsp = t.sring.nr_ents - (t.req_cons - t.rsp_prod_pvt) in
-    if req < rsp then (req > 0) else (rsp > 0)
- 
-  let push_responses t =
-    sring_push_responses t.sring t.rsp_prod_pvt 
-
-  let push_responses_and_check_notify t =
-    let old_idx = sring_rsp_prod t.sring in
-    let new_idx = t.rsp_prod_pvt in
-    push_responses t;
-    (new_idx - (sring_rsp_event t.sring)) < (new_idx - old_idx)
-
-  let check_for_requests t =
-    if has_unconsumed_requests t then
-      true
-    else begin
-      sring_set_req_event t.sring (t.req_cons + 1);
-      has_unconsumed_requests t
-    end
-end
-
-=======
->>>>>>> 6c17886b
 (* Raw ring handling section *)
 (* TODO both of these can be combined into one set of bindings now *)
 module Console = struct
