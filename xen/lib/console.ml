--- conflicted
+++ resolved
@@ -72,12 +72,4 @@
 
 let log_s s =
   let s = s ^ "\r\n" in
-<<<<<<< HEAD
-  sync_write t s 0 (String.length s)
-    
-let broadcast typ data =
-  log (sprintf "[%s] %s" typ data)
-
-=======
-  write_all t s 0 (String.length s)
->>>>>>> afd1c0fc
+  write_all t s 0 (String.length s)